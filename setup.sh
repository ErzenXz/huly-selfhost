#!/usr/bin/env bash

HULY_VERSION="v0.6.295"
DOCKER_NAME="huly"
CONFIG_FILE="huly.conf"

if [ -f "$CONFIG_FILE" ]; then
    source "$CONFIG_FILE"
fi

<<<<<<< HEAD
while true; do
    if [[ -n "$HOST_ADDRESS" ]]; then
        prompt_type="current"
        prompt_value="${HOST_ADDRESS}"
    else
        prompt_type="default"
        prompt_value="localhost"
    fi
    read -p "Enter the host address (domain name or IP) [${prompt_type}: ${prompt_value}]: " input
    _HOST_ADDRESS="${input:-${HOST_ADDRESS:-localhost}}"
    break
done

while true; do
    if [[ -n "$HTTP_PORT" ]]; then
        prompt_type="current"
        prompt_value="${HTTP_PORT}" 
    else
        prompt_type="default"
        prompt_value="80"
    fi
    read -p "Enter the port for HTTP [${prompt_type}: ${prompt_value}]: " input
    _HTTP_PORT="${input:-${HTTP_PORT:-80}}"
    if [[ "$_HTTP_PORT" =~ ^[0-9]+$ && "$_HTTP_PORT" -ge 1 && "$_HTTP_PORT" -le 65535 ]]; then
        break
    else
        echo "Invalid port. Please enter a number between 1 and 65535."
    fi
done
echo $_HOST_ADDRESS $HOST_ADDRESS $_HTTP_PORT $HTTP_PORT
if [[ "$_HOST_ADDRESS" == "localhost" || "$_HOST_ADDRESS" == "127.0.0.1" || "$_HOST_ADDRESS" =~ ^([0-9]{1,3}\.){3}[0-9]{1,3}:?$ ]]; then
    _HOST_ADDRESS="${_HOST_ADDRESS%:}:${_HTTP_PORT}"
    SECURE=""
else
    while true; do
        if [[ -n "$SECURE" ]]; then
            prompt_type="current"
            prompt_value="Yes"
        else
            prompt_type="default"
            prompt_value="No" 
        fi
        read -p "Will you serve Huly over SSL? (y/n) [${prompt_type}: ${prompt_value}]: " input
        case "${input}" in
            [Yy]* )
                _SECURE="true"; break;;
            [Nn]* )
                _SECURE=""; break;;
            "" )
                _SECURE="${SECURE:+true}"; break;;
            * )
                echo "Invalid input. Please enter Y or N.";;
        esac
    done
fi

clear

SECRET=false
if [ "$1" == "--secret" ]; then
  SECRET=true
fi

if [ ! -f .huly.secret ] || [ "$SECRET" == true ]; then
  openssl rand -hex 32 > .huly.secret
  echo "Secret generated and stored in .huly.secret"
else
  echo -e "\033[33m.huly.secret already exists, not overwriting."
  echo "Run this script with --secret to generate a new secret."
fi

export HOST_ADDRESS=$_HOST_ADDRESS
export SECURE=$_SECURE
export HTTP_PORT=$_HTTP_PORT
export HTTP_BIND=$HTTP_BIND
export TITLE=${TITLE:-Huly}
export DEFAULT_LANGUAGE=${DEFAULT_LANGUAGE:-en}
export LAST_NAME_FIRST=${LAST_NAME_FIRST:-true}
export HULY_SECRET=$(cat .huly.secret)

envsubst < .template.huly.conf > $CONFIG_FILE

echo -e "\n\033[1;34mConfiguration Summary:\033[0m"
echo -e "Host Address: \033[1;32m$_HOST_ADDRESS\033[0m"
echo -e "HTTP Port: \033[1;32m$_HTTP_PORT\033[0m"
if [[ -n "$SECURE" ]]; then
    echo -e "SSL Enabled: \033[1;32mYes\033[0m"
else
    echo -e "SSL Enabled: \033[1;31mNo\033[0m"
fi
read -p "Do you want to run 'docker compose up -d' now to start Huly? (Y/n): " RUN_DOCKER
case "${RUN_DOCKER:-Y}" in  
    [Yy]* )  
         echo -e "\033[1;32mRunning 'docker compose up -d' now...\033[0m"
         sudo docker compose up -d
         ;;
    [Nn]* )
        echo "You can run 'docker compose up -d' later to start Huly."
        ;;
esac

echo -e "\033[1;32mSetup is complete!\n Generating nginx.conf...\033[0m"
./nginx.sh
=======
./use-version.sh v0.6.333
>>>>>>> b8d6d37e
<|MERGE_RESOLUTION|>--- conflicted
+++ resolved
@@ -1,6 +1,6 @@
 #!/usr/bin/env bash
 
-HULY_VERSION="v0.6.295"
+HULY_VERSION="v0.6.333"
 DOCKER_NAME="huly"
 CONFIG_FILE="huly.conf"
 
@@ -8,7 +8,6 @@
     source "$CONFIG_FILE"
 fi
 
-<<<<<<< HEAD
 while true; do
     if [[ -n "$HOST_ADDRESS" ]]; then
         prompt_type="current"
@@ -111,7 +110,4 @@
 esac
 
 echo -e "\033[1;32mSetup is complete!\n Generating nginx.conf...\033[0m"
-./nginx.sh
-=======
-./use-version.sh v0.6.333
->>>>>>> b8d6d37e
+./nginx.sh